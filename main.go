package main

import (
	"context"
	"log"
	"net/http"
	"os"
	"os/exec"
	"os/signal"
<<<<<<< HEAD
	kafka_client "stockbackend/clients/kafka"
=======
	"stockbackend/middleware"
>>>>>>> 53f9f71d
	"stockbackend/routes"
	"stockbackend/services"
	"strconv"
	"syscall"
	"time"

	"github.com/getsentry/sentry-go"
	sentrygin "github.com/getsentry/sentry-go/gin"
	"github.com/gin-gonic/gin"
	"go.uber.org/zap"
)

// Peer represents the data of a peer stock
type Peer struct {
	Name            string
	PE              float64
	MarketCap       float64
	DividendYield   float64
	ROCE            float64
	QuarterlySales  float64
	QuarterlyProfit float64
}

// QuarterlyData holds historical data for a stock
type QuarterlyData struct {
	NetProfit        float64
	Sales            float64
	TotalLiabilities float64
	ROCE             float64
}

func CORSMiddleware() gin.HandlerFunc {
	return func(c *gin.Context) {
		origin := c.Request.Header.Get("Origin")
		if origin != "" {
			c.Writer.Header().Set("Access-Control-Allow-Origin", origin)
		}
		c.Writer.Header().Set("Access-Control-Allow-Credentials", "true")
		c.Writer.Header().Set("Access-Control-Allow-Headers", "Content-Type, Content-Length, Accept-Encoding, X-CSRF-Token, Authorization, accept, origin, Cache-Control, X-Requested-With, trell-auth-token, trell-app-version-int, creator-space-auth-token")
		c.Writer.Header().Set("Access-Control-Allow-Methods", "POST, OPTIONS, GET, PUT")
		if c.Request.Method == "OPTIONS" {
			c.AbortWithStatus(204)
			return
		}
		c.Next()
	}
}

// GracefulShutdown handles graceful shutdown of the server and ticker
func GracefulShutdown(server *http.Server, ticker, rankUpdater *time.Ticker) {
	stopper := make(chan os.Signal, 1)
	// Listen for interrupt and SIGTERM signals
	signal.Notify(stopper, os.Interrupt, syscall.SIGTERM)

	go func() {
		<-stopper
		zap.L().Info("Shutting down gracefully...")

		// Stop the ticker
		ticker.Stop()
<<<<<<< HEAD

		// Stop the kafka producer
		kafka_client.KafkaProducer.Close()

=======
		rankUpdater.Stop()
>>>>>>> 53f9f71d
		// Create a context with a timeout for shutdown
		ctx, cancel := context.WithTimeout(context.Background(), 5*time.Second)
		defer cancel()

		// Shut down the server
		if err := server.Shutdown(ctx); err != nil {
			zap.L().Error("Server shutdown failed", zap.Error(err))
			return
		}
		zap.L().Info("Server exited gracefully")
	}()
}

func setupSentry() {
	sentryDsn, sentryActive := os.LookupEnv("SENTRY_DSN")
	if !sentryActive || sentryDsn == "" {
		zap.L().Info("Sentry not active")
		return
	}

	tracesSampleRate, err := strconv.ParseFloat(os.Getenv("SENTRY_SAMPLE_RATE"), 64)
	if err != nil {
		tracesSampleRate = 1.0
	}

	if err := sentry.Init(sentry.ClientOptions{
		Dsn:           sentryDsn,
		Environment:   os.Getenv("ENVIRONMENT"),
		EnableTracing: true,
		Debug:         true,
		// Set TracesSampleRate to 1.0 to capture 100%
		// of transactions for tracing.
		// Sentry recommend adjusting this value in production,
		TracesSampleRate: tracesSampleRate, // 1.0 by default if ENV SENTRY_SAMPLE_RATE not set
	}); err != nil {
		zap.L().Error("Sentry initialization failed: ", zap.Any("error", err.Error()))
	}
}

func main() {

	logger, err := zap.NewProductionConfig().Build()
	if err != nil {
		panic("oh noes!")
	}

	zap.ReplaceGlobals(logger)

	setupSentry()

	router := gin.New()
	router.Use(middleware.RecoveryMiddleware())

	router.Use(sentrygin.New(sentrygin.Options{}))
	router.Use(CORSMiddleware())

	ticker := startTicker()
	rankUpdater := startRankUpdater()
	routes.Routes(router)

	port := os.Getenv("PORT")
	if port == "" {
		port = "4000"
	}

	// Create a server instance using gin engine as handler
	server := &http.Server{
		Addr:    ":" + port,
		Handler: router,
	}

	// Call GracefulShutdown with the server and ticker
	GracefulShutdown(server, ticker, rankUpdater)

	// Start the server
	if err := server.ListenAndServe(); err != nil && err != http.ErrServerClosed {
		log.Fatalf("Error starting server: %v", err)
	}

}

func startTicker() *time.Ticker {
	ticker := time.NewTicker(48 * time.Second)

	go func() {
		for t := range ticker.C {
			zap.L().Info("Tick at: ", zap.String("time", t.String()))

			tickerEnabled, err := strconv.ParseBool(os.Getenv("TICKER_ENABLED"))
			if err != nil || !tickerEnabled {
				zap.L().Info("Ticker call for keepServerRunning disabled")
				return
			}

			cmd := exec.Command("curl", "https://stock-backend-hz83.onrender.com/api/keepServerRunning")
			output, err := cmd.CombinedOutput()
			if err != nil {
				zap.L().Error("Error running curl: ", zap.Any("error", err.Error()))
				return
			}

			zap.L().Info("Curl output: ", zap.String("output", string(output)))

		}
	}()

	return ticker
}

func startRankUpdater() *time.Ticker {
	ticker := time.NewTicker(30 * time.Hour * 24)

	go func() {
		for t := range ticker.C {
			//write  a function that is called every 30 days
			zap.L().Info("Rank updater tick at: ", zap.String("time", t.String()))
			services.UpdateRating()
		}
	}()
	return ticker
}<|MERGE_RESOLUTION|>--- conflicted
+++ resolved
@@ -7,11 +7,8 @@
 	"os"
 	"os/exec"
 	"os/signal"
-<<<<<<< HEAD
 	kafka_client "stockbackend/clients/kafka"
-=======
 	"stockbackend/middleware"
->>>>>>> 53f9f71d
 	"stockbackend/routes"
 	"stockbackend/services"
 	"strconv"
@@ -72,14 +69,10 @@
 
 		// Stop the ticker
 		ticker.Stop()
-<<<<<<< HEAD
 
 		// Stop the kafka producer
 		kafka_client.KafkaProducer.Close()
-
-=======
 		rankUpdater.Stop()
->>>>>>> 53f9f71d
 		// Create a context with a timeout for shutdown
 		ctx, cancel := context.WithTimeout(context.Background(), 5*time.Second)
 		defer cancel()
