<<<<<<< HEAD
package services

import (
	"context"
	"encoding/json"
	"fmt"
	"os"
	"stockbackend/clients/http_client"
	kafka_client "stockbackend/clients/kafka"
	mongo_client "stockbackend/clients/mongo"
	"stockbackend/types"

	"stockbackend/utils/constants"
	"stockbackend/utils/helpers"
	"strings"

	"github.com/cloudinary/cloudinary-go/v2"
	"github.com/cloudinary/cloudinary-go/v2/api/uploader"
	"github.com/gin-gonic/gin"
	"github.com/google/uuid"
	"github.com/xuri/excelize/v2"
	"go.mongodb.org/mongo-driver/mongo/options"
	"go.uber.org/zap"
	"gopkg.in/mgo.v2/bson"
)

type FileServiceI interface {
	ParseXLSXFile(ctx *gin.Context, files <-chan string) error
}

type fileService struct{}

var FileService FileServiceI = &fileService{}

func (fs *fileService) ParseXLSXFile(ctx *gin.Context, files <-chan string) error {

	for filePath := range files {
		file, err := os.Open(filePath)
		if err != nil {
			zap.L().Error("Error opening file", zap.String("filePath", filePath), zap.Error(err))
			if err := os.Remove(filePath); err != nil {
				zap.L().Error("Error removing file", zap.String("filePath", filePath), zap.Error(err))
			} else {
				zap.L().Info("File removed successfully", zap.String("filePath", filePath))
			}
			continue
		}
		defer file.Close()

		cloudinaryUrl, useCloudinary := os.LookupEnv("CLOUDINARY_URL")
		if useCloudinary {
			// Generate a UUID for the filename
			uuid := uuid.New().String()
			cloudinaryFilename := uuid + ".xlsx"

			cld, err := cloudinary.NewFromURL(cloudinaryUrl)
			if err != nil {
				return fmt.Errorf("error initializing Cloudinary: %w", err)
			}

			// Upload file to Cloudinary
			uploadResult, err := cld.Upload.Upload(ctx, file, uploader.UploadParams{
				PublicID: cloudinaryFilename,
				Folder:   "xlsx_uploads",
			})
			if err != nil {
				zap.L().Error("Error uploading file to Cloudinary", zap.String("filePath", filePath), zap.Error(err))
				continue
			}
			zap.L().Info("File uploaded to Cloudinary", zap.String("filePath", filePath), zap.String("url", uploadResult.SecureURL))
		}

		// Create a new reader from the uploaded file
		if _, err := file.Seek(0, 0); err != nil {
			zap.L().Error("Error seeking file", zap.String("filePath", filePath), zap.Error(err))
			return err
		}

		f, err := excelize.OpenReader(file)
		if err != nil {
			zap.L().Error("Error parsing XLSX file", zap.String("filePath", filePath), zap.Error(err))
			if err := os.Remove(filePath); err != nil {
				zap.L().Error("Error removing file", zap.String("filePath", filePath), zap.Error(err))
			} else {
				zap.L().Info("File removed successfully", zap.String("filePath", filePath))
			}
			continue
		}
		defer f.Close()

		// Get all the sheet names
		sheetList := f.GetSheetList()
		// Loop through the sheets and extract relevant information
		for _, sheet := range sheetList {
			zap.L().Info("Processing file", zap.String("filePath", filePath), zap.String("sheet", sheet))

			// Get all the rows in the sheet
			rows, err := f.GetRows(sheet)
			if err != nil {
				zap.L().Error("Error reading rows from sheet", zap.String("sheet", sheet), zap.Error(err))
				continue
			}

			headerFound := false
			headerMap := make(map[string]int)
			stopExtracting := false

			// Loop through the rows in the sheet
			for _, row := range rows {
				if len(row) == 0 {
					continue
				}

				if !headerFound {
					for _, cell := range row {
						if helpers.MatchHeader(cell, []string{`name\s*of\s*(the)?\s*instrument`}) {
							headerFound = true
							// Build the header map
							for i, headerCell := range row {
								normalizedHeader := helpers.NormalizeString(headerCell)
								// Map possible variations to standard keys
								switch {
								case helpers.MatchHeader(normalizedHeader, []string{`name\s*of\s*(the)?\s*instrument`}):
									headerMap["Name of the Instrument"] = i
								case helpers.MatchHeader(normalizedHeader, []string{`isin`}):
									headerMap["ISIN"] = i
								case helpers.MatchHeader(normalizedHeader, []string{`rating\s*/\s*industry`, `industry\s*/\s*rating`}):
									headerMap["Industry/Rating"] = i
								case helpers.MatchHeader(normalizedHeader, []string{`quantity`}):
									headerMap["Quantity"] = i
								case helpers.MatchHeader(normalizedHeader, []string{`market\s*/\s*fair\s*value.*`, `market\s*value.*`}):
									headerMap["Market/Fair Value"] = i
								case helpers.MatchHeader(normalizedHeader, []string{`%.*nav`, `%.*net\s*assets`}):
									headerMap["Percentage of AUM"] = i
								}
							}
							// zap.L().Info("Header found", zap.Any("headerMap", headerMap))
							break
						}
					}
					continue
				}

				// Check for the end marker "Subtotal" or "Total"
				joinedRow := strings.Join(row, "")
				if strings.Contains(strings.ToLower(joinedRow), "subtotal") || strings.Contains(strings.ToLower(joinedRow), "total") {
					stopExtracting = true
					break
				}

				if !stopExtracting {
					stockDetail := make(map[string]interface{})

					// Extract data using the header map
					for key, idx := range headerMap {
						if idx < len(row) {
							stockDetail[key] = row[idx]
						} else {
							stockDetail[key] = ""
						}
					}

					// Check if the stockDetail has meaningful data
					if stockDetail["Name of the Instrument"] == nil || stockDetail["Name of the Instrument"] == "" {
						continue
					}

					// Additional processing
					instrumentName, ok := stockDetail["Name of the Instrument"].(string)
					if !ok {
						continue
					}

					// Apply mapping if exists
					if mappedName, exists := constants.MapValues[instrumentName]; exists {
						stockDetail["Name of the Instrument"] = mappedName
						instrumentName = mappedName
					}

					// Clean up the query string
					queryString := instrumentName
					queryString = strings.ReplaceAll(queryString, " Corporation ", " Corpn ")
					queryString = strings.ReplaceAll(queryString, " corporation ", " Corpn ")
					queryString = strings.ReplaceAll(queryString, " Limited", " Ltd ")
					queryString = strings.ReplaceAll(queryString, " limited", " Ltd ")
					queryString = strings.ReplaceAll(queryString, " and ", " & ")
					queryString = strings.ReplaceAll(queryString, " And ", " & ")

					// Prepare the text search filter
					textSearchFilter := bson.M{
						"$text": bson.M{
							"$search": queryString,
						},
					}

					// MongoDB collection
					collection := mongo_client.Client.Database(os.Getenv("DATABASE")).Collection(os.Getenv("COLLECTION"))

					// Set find options
					findOptions := options.FindOne()
					findOptions.SetProjection(bson.M{
						"score": bson.M{"$meta": "textScore"},
					})
					findOptions.SetSort(bson.M{
						"score": bson.M{"$meta": "textScore"},
					})

					// Perform the search
					var result bson.M
					err = collection.FindOne(context.TODO(), textSearchFilter, findOptions).Decode(&result)
					if err != nil {
						zap.L().Error("Error finding document", zap.Error(err))
						event := types.StockbackendEvent{
							EventType:     "NoMongoDbDocFound",
							Data:          map[string]interface{}{"queryString": queryString},
							CorrelationId: uuid.New().String(),
						}
						kafka_client.SendMessage(event)
						continue
					}

					// Process based on the score
					if score, ok := result["score"].(float64); ok {
						if score >= 1 {
							// zap.L().Info("marketCap", zap.Any("marketCap", result["marketCap"]), zap.Any("name", stockDetail["Name of the Instrument"]))
							stockDetail["marketCapValue"] = result["marketCap"]
							stockDetail["url"] = result["url"]
							stockDetail["marketCap"] = helpers.GetMarketCapCategory(fmt.Sprintf("%v", result["marketCap"]))
							stockDetail["stockRate"] = helpers.RateStock(result)

							stockFScore := helpers.GenerateFScore(result)
							if stockFScore < 0 {
								stockDetail["fScore"] = "Not Available"
							} else {
								stockDetail["fScore"] = stockFScore
							}
						} else {
							// zap.L().Info("score less than 1", zap.Float64("score", score))
							results, err := http_client.SearchCompany(instrumentName)
							if err != nil || len(results) == 0 {
								zap.L().Error("No company found", zap.Error(err))
								event := types.StockbackendEvent{
									EventType:     "NoCompanyFound",
									Data:          stockDetail,
									CorrelationId: fmt.Sprintf("%s", stockDetail["url"]),
								}
								kafka_client.SendMessage(event)
								continue
							}
							data, err := helpers.FetchCompanyData(results[0].URL)
							if err != nil {
								zap.L().Error("Error fetching company data", zap.Error(err))
								continue
							}
							// Update MongoDB with fetched data
							update := bson.M{
								"$set": bson.M{
									"marketCap":           data["Market Cap"],
									"currentPrice":        data["Current Price"],
									"highLow":             data["High / Low"],
									"stockPE":             data["Stock P/E"],
									"bookValue":           data["Book Value"],
									"dividendYield":       data["Dividend Yield"],
									"roce":                data["ROCE"],
									"roe":                 data["ROE"],
									"faceValue":           data["Face Value"],
									"pros":                data["pros"],
									"cons":                data["cons"],
									"quarterlyResults":    data["quarterlyResults"],
									"profitLoss":          data["profitLoss"],
									"balanceSheet":        data["balanceSheet"],
									"cashFlows":           data["cashFlows"],
									"ratios":              data["ratios"],
									"shareholdingPattern": data["shareholdingPattern"],
									"peersTable":          data["peersTable"],
									"peers":               data["peers"],
								},
							}
							updateOptions := options.Update().SetUpsert(true)
							filter := bson.M{"name": results[0].Name}
							_, err = collection.UpdateOne(context.TODO(), filter, update, updateOptions)
							if err != nil {
								zap.L().Error("Failed to update document", zap.Error(err))
							} else {
								zap.L().Info("Successfully updated document", zap.String("company", results[0].Name))
							}
						}
					} else {
						zap.L().Error("No score available for", zap.String("company", instrumentName))
						event := types.StockbackendEvent{
							EventType:     "NoScoreAvailable",
							Data:          map[string]interface{}{"company": instrumentName},
							CorrelationId: fmt.Sprintf("%s", stockDetail["url"]),
						}
						kafka_client.SendMessage(event)
					}

					// Marshal and write the stockDetail
					stockDataMarshal, err := json.Marshal(stockDetail)
					if err != nil {
						zap.L().Error("Error marshalling data", zap.Error(err))
						continue
					}

					_, err = ctx.Writer.Write(append(stockDataMarshal, '\n')) // Send each stockDetail as JSON with a newline separator

					if err != nil {
						zap.L().Error("Error writing data", zap.Error(err))
						break
					}
					ctx.Writer.Flush() // Flush each chunk immediately
				}
			}
		}
		if err := os.Remove(filePath); err != nil {
			zap.L().Error("Error removing file", zap.String("filePath", filePath), zap.Error(err))
		} else {
			zap.L().Info("File removed successfully", zap.String("filePath", filePath))
		}
	}

	return nil
}
=======
package services

import (
	"context"
	"encoding/json"
	"fmt"
	"os"
	"stockbackend/clients/http_client"
	mongo_client "stockbackend/clients/mongo"
	"stockbackend/utils/constants"
	"stockbackend/utils/helpers"
	"strings"

	"github.com/cloudinary/cloudinary-go/v2"
	"github.com/cloudinary/cloudinary-go/v2/api/uploader"
	"github.com/getsentry/sentry-go"
	"github.com/gin-gonic/gin"
	"github.com/google/uuid"
	"github.com/xuri/excelize/v2"
	"go.mongodb.org/mongo-driver/mongo/options"
	"go.uber.org/zap"
	"gopkg.in/mgo.v2/bson"
)

type FileServiceI interface {
	ParseXLSXFile(ctx *gin.Context, files <-chan string, sentryCtx context.Context) error
}

type fileService struct{}

var FileService FileServiceI = &fileService{}

func (fs *fileService) ParseXLSXFile(ctx *gin.Context, files <-chan string, sentryCtx context.Context) error {
	defer sentry.Recover()
	span := sentry.StartSpan(sentryCtx, "[DAO] ParseXLSXFile")
	defer span.Finish()

	cld, err := cloudinary.NewFromURL(os.Getenv("CLOUDINARY_URL"))
	if err != nil {
		sentry.CaptureException(err)
		span.Status = sentry.SpanStatusInternalError
		return fmt.Errorf("error initializing Cloudinary: %w", err)
	}
	for filePath := range files {
		file, err := os.Open(filePath)
		if err != nil {
			sentry.CaptureException(err)
			zap.L().Error("Error opening file", zap.String("filePath", filePath), zap.Error(err))
			if err := os.Remove(filePath); err != nil {
				zap.L().Error("Error removing file", zap.String("filePath", filePath), zap.Error(err))
			} else {
				zap.L().Info("File removed successfully", zap.String("filePath", filePath))
			}
			continue
		}
		defer file.Close()

		// Generate a UUID for the filename
		uuid := uuid.New().String()
		cloudinaryFilename := uuid + ".xlsx"
		dbSpan1 := sentry.StartSpan(span.Context(), "[DB] Upload XLSX File")
		// Upload file to Cloudinary
		uploadResult, err := cld.Upload.Upload(ctx, file, uploader.UploadParams{
			PublicID: cloudinaryFilename,
			Folder:   "xlsx_uploads",
		})
		dbSpan1.Finish()
		if err != nil {
			zap.L().Error("Error uploading file to Cloudinary", zap.String("filePath", filePath), zap.Error(err))
			sentry.CaptureException(err)
			continue
		}

		zap.L().Info("File uploaded to Cloudinary", zap.String("filePath", filePath), zap.String("url", uploadResult.SecureURL))

		// Create a new reader from the uploaded file
		if _, err := file.Seek(0, 0); err != nil {
			zap.L().Error("Error seeking file", zap.String("filePath", filePath), zap.Error(err))
			sentry.CaptureException(err)
			return err
		}

		f, err := excelize.OpenReader(file)
		if err != nil {
			sentry.CaptureException(err)
			zap.L().Error("Error parsing XLSX file", zap.String("filePath", filePath), zap.Error(err))
			if err := os.Remove(filePath); err != nil {
				zap.L().Error("Error removing file", zap.String("filePath", filePath), zap.Error(err))
			} else {
				zap.L().Info("File removed successfully", zap.String("filePath", filePath))
			}
			continue
		}
		defer f.Close()

		// Get all the sheet names
		sheetList := f.GetSheetList()
		// Loop through the sheets and extract relevant information
		for _, sheet := range sheetList {
			zap.L().Info("Processing file", zap.String("filePath", filePath), zap.String("sheet", sheet))

			// Get all the rows in the sheet
			rows, err := f.GetRows(sheet)
			if err != nil {
				sentry.CaptureException(err)
				zap.L().Error("Error reading rows from sheet", zap.String("sheet", sheet), zap.Error(err))
				continue
			}

			headerFound := false
			headerMap := make(map[string]int)
			stopExtracting := false

			// Loop through the rows in the sheet
			for _, row := range rows {
				if len(row) == 0 {
					continue
				}

				if !headerFound {
					for _, cell := range row {
						if helpers.MatchHeader(cell, []string{`name\s*of\s*(the)?\s*instrument`}) {
							headerFound = true
							// Build the header map
							for i, headerCell := range row {
								normalizedHeader := helpers.NormalizeString(headerCell)
								// Map possible variations to standard keys
								switch {
								case helpers.MatchHeader(normalizedHeader, []string{`name\s*of\s*(the)?\s*instrument`}):
									headerMap["Name of the Instrument"] = i
								case helpers.MatchHeader(normalizedHeader, []string{`isin`}):
									headerMap["ISIN"] = i
								case helpers.MatchHeader(normalizedHeader, []string{`rating\s*/\s*industry`, `industry\s*/\s*rating`}):
									headerMap["Industry/Rating"] = i
								case helpers.MatchHeader(normalizedHeader, []string{`quantity`}):
									headerMap["Quantity"] = i
								case helpers.MatchHeader(normalizedHeader, []string{`market\s*/\s*fair\s*value.*`, `market\s*value.*`}):
									headerMap["Market/Fair Value"] = i
								case helpers.MatchHeader(normalizedHeader, []string{`%.*nav`, `%.*net\s*assets`}):
									headerMap["Percentage of AUM"] = i
								}
							}
							// zap.L().Info("Header found", zap.Any("headerMap", headerMap))
							break
						}
					}
					continue
				}

				// Check for the end marker "Subtotal" or "Total"
				joinedRow := strings.Join(row, "")
				if strings.Contains(strings.ToLower(joinedRow), "subtotal") || strings.Contains(strings.ToLower(joinedRow), "total") {
					stopExtracting = true
					break
				}

				if !stopExtracting {
					stockDetail := make(map[string]interface{})

					// Extract data using the header map
					for key, idx := range headerMap {
						if idx < len(row) {
							stockDetail[key] = row[idx]
						} else {
							stockDetail[key] = ""
						}
					}

					// Check if the stockDetail has meaningful data
					if stockDetail["Name of the Instrument"] == nil || stockDetail["Name of the Instrument"] == "" {
						continue
					}

					// Additional processing
					instrumentName, ok := stockDetail["Name of the Instrument"].(string)
					if !ok {
						continue
					}

					// Apply mapping if exists
					if mappedName, exists := constants.MapValues[instrumentName]; exists {
						stockDetail["Name of the Instrument"] = mappedName
						instrumentName = mappedName
					}

					// Clean up the query string
					queryString := instrumentName
					queryString = strings.ReplaceAll(queryString, " Corporation ", " Corpn ")
					queryString = strings.ReplaceAll(queryString, " corporation ", " Corpn ")
					queryString = strings.ReplaceAll(queryString, " Limited", " Ltd ")
					queryString = strings.ReplaceAll(queryString, " limited", " Ltd ")
					queryString = strings.ReplaceAll(queryString, " and ", " & ")
					queryString = strings.ReplaceAll(queryString, " And ", " & ")

					// Prepare the text search filter
					textSearchFilter := bson.M{
						"$text": bson.M{
							"$search": queryString,
						},
					}

					// MongoDB collection
					collection := mongo_client.Client.Database(os.Getenv("DATABASE")).Collection(os.Getenv("COLLECTION"))
					// Set find options
					findOptions := options.FindOne()
					findOptions.SetProjection(bson.M{
						"score": bson.M{"$meta": "textScore"},
					})
					findOptions.SetSort(bson.M{
						"score": bson.M{"$meta": "textScore"},
					})

					// Perform the search
					var result bson.M
					dbSpan3 := sentry.StartSpan(span.Context(), "[DB] FindOne")
					err = collection.FindOne(context.TODO(), textSearchFilter, findOptions).Decode(&result)
					if err != nil {
						zap.L().Error("Error finding document", zap.Error(err))
						sentry.CaptureException(err)
						continue
					}
					dbSpan3.Finish()

					// Process based on the score
					if score, ok := result["score"].(float64); ok {
						if score >= 1 {
							// zap.L().Info("marketCap", zap.Any("marketCap", result["marketCap"]), zap.Any("name", stockDetail["Name of the Instrument"]))
							stockDetail["marketCapValue"] = result["marketCap"]
							stockDetail["url"] = result["url"]
							stockDetail["marketCap"] = helpers.GetMarketCapCategory(fmt.Sprintf("%v", result["marketCap"]))
							stockDetail["stockRate"] = helpers.RateStock(result)

							stockFScore := helpers.GenerateFScore(result)
							if stockFScore < 0 {
								stockDetail["fScore"] = "Not Available"
							} else {
								stockDetail["fScore"] = stockFScore
							}
						} else {
							// zap.L().Info("score less than 1", zap.Float64("score", score))
							dbSpan4 := sentry.StartSpan(span.Context(), "[DB] SearchCompany")
							results, err := http_client.SearchCompany(instrumentName)
							if err != nil || len(results) == 0 {
								zap.L().Error("No company found", zap.Error(err))
								sentry.CaptureException(err)
								continue
							}
							dbSpan4.Finish()
							dbSpan5 := sentry.StartSpan(span.Context(), "[DB] FetchCompanyData")
							data, err := helpers.FetchCompanyData(results[0].URL)
							dbSpan5.Finish()
							if err != nil {
								zap.L().Error("Error fetching company data", zap.Error(err))
								sentry.CaptureException(err)
								continue
							}
							// Update MongoDB with fetched data
							update := bson.M{
								"$set": bson.M{
									"marketCap":           data["Market Cap"],
									"currentPrice":        data["Current Price"],
									"highLow":             data["High / Low"],
									"stockPE":             data["Stock P/E"],
									"bookValue":           data["Book Value"],
									"dividendYield":       data["Dividend Yield"],
									"roce":                data["ROCE"],
									"roe":                 data["ROE"],
									"faceValue":           data["Face Value"],
									"pros":                data["pros"],
									"cons":                data["cons"],
									"quarterlyResults":    data["quarterlyResults"],
									"profitLoss":          data["profitLoss"],
									"balanceSheet":        data["balanceSheet"],
									"cashFlows":           data["cashFlows"],
									"ratios":              data["ratios"],
									"shareholdingPattern": data["shareholdingPattern"],
									"peersTable":          data["peersTable"],
									"peers":               data["peers"],
								},
							}
							dbSpan6 := sentry.StartSpan(span.Context(), "[DB] UpdateOne")
							updateOptions := options.Update().SetUpsert(true)
							filter := bson.M{"name": results[0].Name}
							_, err = collection.UpdateOne(context.TODO(), filter, update, updateOptions)
							dbSpan6.Finish()
							if err != nil {
								zap.L().Error("Failed to update document", zap.Error(err))
								sentry.CaptureException(err)
							} else {
								zap.L().Info("Successfully updated document", zap.String("company", results[0].Name))
							}
						}
					} else {
						zap.L().Error("No score available for", zap.String("company", instrumentName))
					}

					// Marshal and write the stockDetail
					stockDataMarshal, err := json.Marshal(stockDetail)
					if err != nil {
						zap.L().Error("Error marshalling data", zap.Error(err))
						sentry.CaptureException(err)
						continue
					}

					_, err = ctx.Writer.Write(append(stockDataMarshal, '\n')) // Send each stockDetail as JSON with a newline separator

					if err != nil {
						sentry.CaptureException(err)
						zap.L().Error("Error writing data", zap.Error(err))
						break
					}
					ctx.Writer.Flush() // Flush each chunk immediately
				}
			}
		}
		if err := os.Remove(filePath); err != nil {
			sentry.CaptureException(err)
			zap.L().Error("Error removing file", zap.String("filePath", filePath), zap.Error(err))
		} else {
			zap.L().Info("File removed successfully", zap.String("filePath", filePath))
		}
	}

	return nil
}
>>>>>>> 6b68a388
<|MERGE_RESOLUTION|>--- conflicted
+++ resolved
@@ -1,651 +1,338 @@
-<<<<<<< HEAD
-package services
-
-import (
-	"context"
-	"encoding/json"
-	"fmt"
-	"os"
-	"stockbackend/clients/http_client"
-	kafka_client "stockbackend/clients/kafka"
-	mongo_client "stockbackend/clients/mongo"
-	"stockbackend/types"
-
-	"stockbackend/utils/constants"
-	"stockbackend/utils/helpers"
-	"strings"
-
-	"github.com/cloudinary/cloudinary-go/v2"
-	"github.com/cloudinary/cloudinary-go/v2/api/uploader"
-	"github.com/gin-gonic/gin"
-	"github.com/google/uuid"
-	"github.com/xuri/excelize/v2"
-	"go.mongodb.org/mongo-driver/mongo/options"
-	"go.uber.org/zap"
-	"gopkg.in/mgo.v2/bson"
-)
-
-type FileServiceI interface {
-	ParseXLSXFile(ctx *gin.Context, files <-chan string) error
-}
-
-type fileService struct{}
-
-var FileService FileServiceI = &fileService{}
-
-func (fs *fileService) ParseXLSXFile(ctx *gin.Context, files <-chan string) error {
-
-	for filePath := range files {
-		file, err := os.Open(filePath)
-		if err != nil {
-			zap.L().Error("Error opening file", zap.String("filePath", filePath), zap.Error(err))
-			if err := os.Remove(filePath); err != nil {
-				zap.L().Error("Error removing file", zap.String("filePath", filePath), zap.Error(err))
-			} else {
-				zap.L().Info("File removed successfully", zap.String("filePath", filePath))
-			}
-			continue
-		}
-		defer file.Close()
-
-		cloudinaryUrl, useCloudinary := os.LookupEnv("CLOUDINARY_URL")
-		if useCloudinary {
-			// Generate a UUID for the filename
-			uuid := uuid.New().String()
-			cloudinaryFilename := uuid + ".xlsx"
-
-			cld, err := cloudinary.NewFromURL(cloudinaryUrl)
-			if err != nil {
-				return fmt.Errorf("error initializing Cloudinary: %w", err)
-			}
-
-			// Upload file to Cloudinary
-			uploadResult, err := cld.Upload.Upload(ctx, file, uploader.UploadParams{
-				PublicID: cloudinaryFilename,
-				Folder:   "xlsx_uploads",
-			})
-			if err != nil {
-				zap.L().Error("Error uploading file to Cloudinary", zap.String("filePath", filePath), zap.Error(err))
-				continue
-			}
-			zap.L().Info("File uploaded to Cloudinary", zap.String("filePath", filePath), zap.String("url", uploadResult.SecureURL))
-		}
-
-		// Create a new reader from the uploaded file
-		if _, err := file.Seek(0, 0); err != nil {
-			zap.L().Error("Error seeking file", zap.String("filePath", filePath), zap.Error(err))
-			return err
-		}
-
-		f, err := excelize.OpenReader(file)
-		if err != nil {
-			zap.L().Error("Error parsing XLSX file", zap.String("filePath", filePath), zap.Error(err))
-			if err := os.Remove(filePath); err != nil {
-				zap.L().Error("Error removing file", zap.String("filePath", filePath), zap.Error(err))
-			} else {
-				zap.L().Info("File removed successfully", zap.String("filePath", filePath))
-			}
-			continue
-		}
-		defer f.Close()
-
-		// Get all the sheet names
-		sheetList := f.GetSheetList()
-		// Loop through the sheets and extract relevant information
-		for _, sheet := range sheetList {
-			zap.L().Info("Processing file", zap.String("filePath", filePath), zap.String("sheet", sheet))
-
-			// Get all the rows in the sheet
-			rows, err := f.GetRows(sheet)
-			if err != nil {
-				zap.L().Error("Error reading rows from sheet", zap.String("sheet", sheet), zap.Error(err))
-				continue
-			}
-
-			headerFound := false
-			headerMap := make(map[string]int)
-			stopExtracting := false
-
-			// Loop through the rows in the sheet
-			for _, row := range rows {
-				if len(row) == 0 {
-					continue
-				}
-
-				if !headerFound {
-					for _, cell := range row {
-						if helpers.MatchHeader(cell, []string{`name\s*of\s*(the)?\s*instrument`}) {
-							headerFound = true
-							// Build the header map
-							for i, headerCell := range row {
-								normalizedHeader := helpers.NormalizeString(headerCell)
-								// Map possible variations to standard keys
-								switch {
-								case helpers.MatchHeader(normalizedHeader, []string{`name\s*of\s*(the)?\s*instrument`}):
-									headerMap["Name of the Instrument"] = i
-								case helpers.MatchHeader(normalizedHeader, []string{`isin`}):
-									headerMap["ISIN"] = i
-								case helpers.MatchHeader(normalizedHeader, []string{`rating\s*/\s*industry`, `industry\s*/\s*rating`}):
-									headerMap["Industry/Rating"] = i
-								case helpers.MatchHeader(normalizedHeader, []string{`quantity`}):
-									headerMap["Quantity"] = i
-								case helpers.MatchHeader(normalizedHeader, []string{`market\s*/\s*fair\s*value.*`, `market\s*value.*`}):
-									headerMap["Market/Fair Value"] = i
-								case helpers.MatchHeader(normalizedHeader, []string{`%.*nav`, `%.*net\s*assets`}):
-									headerMap["Percentage of AUM"] = i
-								}
-							}
-							// zap.L().Info("Header found", zap.Any("headerMap", headerMap))
-							break
-						}
-					}
-					continue
-				}
-
-				// Check for the end marker "Subtotal" or "Total"
-				joinedRow := strings.Join(row, "")
-				if strings.Contains(strings.ToLower(joinedRow), "subtotal") || strings.Contains(strings.ToLower(joinedRow), "total") {
-					stopExtracting = true
-					break
-				}
-
-				if !stopExtracting {
-					stockDetail := make(map[string]interface{})
-
-					// Extract data using the header map
-					for key, idx := range headerMap {
-						if idx < len(row) {
-							stockDetail[key] = row[idx]
-						} else {
-							stockDetail[key] = ""
-						}
-					}
-
-					// Check if the stockDetail has meaningful data
-					if stockDetail["Name of the Instrument"] == nil || stockDetail["Name of the Instrument"] == "" {
-						continue
-					}
-
-					// Additional processing
-					instrumentName, ok := stockDetail["Name of the Instrument"].(string)
-					if !ok {
-						continue
-					}
-
-					// Apply mapping if exists
-					if mappedName, exists := constants.MapValues[instrumentName]; exists {
-						stockDetail["Name of the Instrument"] = mappedName
-						instrumentName = mappedName
-					}
-
-					// Clean up the query string
-					queryString := instrumentName
-					queryString = strings.ReplaceAll(queryString, " Corporation ", " Corpn ")
-					queryString = strings.ReplaceAll(queryString, " corporation ", " Corpn ")
-					queryString = strings.ReplaceAll(queryString, " Limited", " Ltd ")
-					queryString = strings.ReplaceAll(queryString, " limited", " Ltd ")
-					queryString = strings.ReplaceAll(queryString, " and ", " & ")
-					queryString = strings.ReplaceAll(queryString, " And ", " & ")
-
-					// Prepare the text search filter
-					textSearchFilter := bson.M{
-						"$text": bson.M{
-							"$search": queryString,
-						},
-					}
-
-					// MongoDB collection
-					collection := mongo_client.Client.Database(os.Getenv("DATABASE")).Collection(os.Getenv("COLLECTION"))
-
-					// Set find options
-					findOptions := options.FindOne()
-					findOptions.SetProjection(bson.M{
-						"score": bson.M{"$meta": "textScore"},
-					})
-					findOptions.SetSort(bson.M{
-						"score": bson.M{"$meta": "textScore"},
-					})
-
-					// Perform the search
-					var result bson.M
-					err = collection.FindOne(context.TODO(), textSearchFilter, findOptions).Decode(&result)
-					if err != nil {
-						zap.L().Error("Error finding document", zap.Error(err))
-						event := types.StockbackendEvent{
-							EventType:     "NoMongoDbDocFound",
-							Data:          map[string]interface{}{"queryString": queryString},
-							CorrelationId: uuid.New().String(),
-						}
-						kafka_client.SendMessage(event)
-						continue
-					}
-
-					// Process based on the score
-					if score, ok := result["score"].(float64); ok {
-						if score >= 1 {
-							// zap.L().Info("marketCap", zap.Any("marketCap", result["marketCap"]), zap.Any("name", stockDetail["Name of the Instrument"]))
-							stockDetail["marketCapValue"] = result["marketCap"]
-							stockDetail["url"] = result["url"]
-							stockDetail["marketCap"] = helpers.GetMarketCapCategory(fmt.Sprintf("%v", result["marketCap"]))
-							stockDetail["stockRate"] = helpers.RateStock(result)
-
-							stockFScore := helpers.GenerateFScore(result)
-							if stockFScore < 0 {
-								stockDetail["fScore"] = "Not Available"
-							} else {
-								stockDetail["fScore"] = stockFScore
-							}
-						} else {
-							// zap.L().Info("score less than 1", zap.Float64("score", score))
-							results, err := http_client.SearchCompany(instrumentName)
-							if err != nil || len(results) == 0 {
-								zap.L().Error("No company found", zap.Error(err))
-								event := types.StockbackendEvent{
-									EventType:     "NoCompanyFound",
-									Data:          stockDetail,
-									CorrelationId: fmt.Sprintf("%s", stockDetail["url"]),
-								}
-								kafka_client.SendMessage(event)
-								continue
-							}
-							data, err := helpers.FetchCompanyData(results[0].URL)
-							if err != nil {
-								zap.L().Error("Error fetching company data", zap.Error(err))
-								continue
-							}
-							// Update MongoDB with fetched data
-							update := bson.M{
-								"$set": bson.M{
-									"marketCap":           data["Market Cap"],
-									"currentPrice":        data["Current Price"],
-									"highLow":             data["High / Low"],
-									"stockPE":             data["Stock P/E"],
-									"bookValue":           data["Book Value"],
-									"dividendYield":       data["Dividend Yield"],
-									"roce":                data["ROCE"],
-									"roe":                 data["ROE"],
-									"faceValue":           data["Face Value"],
-									"pros":                data["pros"],
-									"cons":                data["cons"],
-									"quarterlyResults":    data["quarterlyResults"],
-									"profitLoss":          data["profitLoss"],
-									"balanceSheet":        data["balanceSheet"],
-									"cashFlows":           data["cashFlows"],
-									"ratios":              data["ratios"],
-									"shareholdingPattern": data["shareholdingPattern"],
-									"peersTable":          data["peersTable"],
-									"peers":               data["peers"],
-								},
-							}
-							updateOptions := options.Update().SetUpsert(true)
-							filter := bson.M{"name": results[0].Name}
-							_, err = collection.UpdateOne(context.TODO(), filter, update, updateOptions)
-							if err != nil {
-								zap.L().Error("Failed to update document", zap.Error(err))
-							} else {
-								zap.L().Info("Successfully updated document", zap.String("company", results[0].Name))
-							}
-						}
-					} else {
-						zap.L().Error("No score available for", zap.String("company", instrumentName))
-						event := types.StockbackendEvent{
-							EventType:     "NoScoreAvailable",
-							Data:          map[string]interface{}{"company": instrumentName},
-							CorrelationId: fmt.Sprintf("%s", stockDetail["url"]),
-						}
-						kafka_client.SendMessage(event)
-					}
-
-					// Marshal and write the stockDetail
-					stockDataMarshal, err := json.Marshal(stockDetail)
-					if err != nil {
-						zap.L().Error("Error marshalling data", zap.Error(err))
-						continue
-					}
-
-					_, err = ctx.Writer.Write(append(stockDataMarshal, '\n')) // Send each stockDetail as JSON with a newline separator
-
-					if err != nil {
-						zap.L().Error("Error writing data", zap.Error(err))
-						break
-					}
-					ctx.Writer.Flush() // Flush each chunk immediately
-				}
-			}
-		}
-		if err := os.Remove(filePath); err != nil {
-			zap.L().Error("Error removing file", zap.String("filePath", filePath), zap.Error(err))
-		} else {
-			zap.L().Info("File removed successfully", zap.String("filePath", filePath))
-		}
-	}
-
-	return nil
-}
-=======
-package services
-
-import (
-	"context"
-	"encoding/json"
-	"fmt"
-	"os"
-	"stockbackend/clients/http_client"
-	mongo_client "stockbackend/clients/mongo"
-	"stockbackend/utils/constants"
-	"stockbackend/utils/helpers"
-	"strings"
-
-	"github.com/cloudinary/cloudinary-go/v2"
-	"github.com/cloudinary/cloudinary-go/v2/api/uploader"
-	"github.com/getsentry/sentry-go"
-	"github.com/gin-gonic/gin"
-	"github.com/google/uuid"
-	"github.com/xuri/excelize/v2"
-	"go.mongodb.org/mongo-driver/mongo/options"
-	"go.uber.org/zap"
-	"gopkg.in/mgo.v2/bson"
-)
-
-type FileServiceI interface {
-	ParseXLSXFile(ctx *gin.Context, files <-chan string, sentryCtx context.Context) error
-}
-
-type fileService struct{}
-
-var FileService FileServiceI = &fileService{}
-
-func (fs *fileService) ParseXLSXFile(ctx *gin.Context, files <-chan string, sentryCtx context.Context) error {
-	defer sentry.Recover()
-	span := sentry.StartSpan(sentryCtx, "[DAO] ParseXLSXFile")
-	defer span.Finish()
-
-	cld, err := cloudinary.NewFromURL(os.Getenv("CLOUDINARY_URL"))
-	if err != nil {
-		sentry.CaptureException(err)
-		span.Status = sentry.SpanStatusInternalError
-		return fmt.Errorf("error initializing Cloudinary: %w", err)
-	}
-	for filePath := range files {
-		file, err := os.Open(filePath)
-		if err != nil {
-			sentry.CaptureException(err)
-			zap.L().Error("Error opening file", zap.String("filePath", filePath), zap.Error(err))
-			if err := os.Remove(filePath); err != nil {
-				zap.L().Error("Error removing file", zap.String("filePath", filePath), zap.Error(err))
-			} else {
-				zap.L().Info("File removed successfully", zap.String("filePath", filePath))
-			}
-			continue
-		}
-		defer file.Close()
-
-		// Generate a UUID for the filename
-		uuid := uuid.New().String()
-		cloudinaryFilename := uuid + ".xlsx"
-		dbSpan1 := sentry.StartSpan(span.Context(), "[DB] Upload XLSX File")
-		// Upload file to Cloudinary
-		uploadResult, err := cld.Upload.Upload(ctx, file, uploader.UploadParams{
-			PublicID: cloudinaryFilename,
-			Folder:   "xlsx_uploads",
-		})
-		dbSpan1.Finish()
-		if err != nil {
-			zap.L().Error("Error uploading file to Cloudinary", zap.String("filePath", filePath), zap.Error(err))
-			sentry.CaptureException(err)
-			continue
-		}
-
-		zap.L().Info("File uploaded to Cloudinary", zap.String("filePath", filePath), zap.String("url", uploadResult.SecureURL))
-
-		// Create a new reader from the uploaded file
-		if _, err := file.Seek(0, 0); err != nil {
-			zap.L().Error("Error seeking file", zap.String("filePath", filePath), zap.Error(err))
-			sentry.CaptureException(err)
-			return err
-		}
-
-		f, err := excelize.OpenReader(file)
-		if err != nil {
-			sentry.CaptureException(err)
-			zap.L().Error("Error parsing XLSX file", zap.String("filePath", filePath), zap.Error(err))
-			if err := os.Remove(filePath); err != nil {
-				zap.L().Error("Error removing file", zap.String("filePath", filePath), zap.Error(err))
-			} else {
-				zap.L().Info("File removed successfully", zap.String("filePath", filePath))
-			}
-			continue
-		}
-		defer f.Close()
-
-		// Get all the sheet names
-		sheetList := f.GetSheetList()
-		// Loop through the sheets and extract relevant information
-		for _, sheet := range sheetList {
-			zap.L().Info("Processing file", zap.String("filePath", filePath), zap.String("sheet", sheet))
-
-			// Get all the rows in the sheet
-			rows, err := f.GetRows(sheet)
-			if err != nil {
-				sentry.CaptureException(err)
-				zap.L().Error("Error reading rows from sheet", zap.String("sheet", sheet), zap.Error(err))
-				continue
-			}
-
-			headerFound := false
-			headerMap := make(map[string]int)
-			stopExtracting := false
-
-			// Loop through the rows in the sheet
-			for _, row := range rows {
-				if len(row) == 0 {
-					continue
-				}
-
-				if !headerFound {
-					for _, cell := range row {
-						if helpers.MatchHeader(cell, []string{`name\s*of\s*(the)?\s*instrument`}) {
-							headerFound = true
-							// Build the header map
-							for i, headerCell := range row {
-								normalizedHeader := helpers.NormalizeString(headerCell)
-								// Map possible variations to standard keys
-								switch {
-								case helpers.MatchHeader(normalizedHeader, []string{`name\s*of\s*(the)?\s*instrument`}):
-									headerMap["Name of the Instrument"] = i
-								case helpers.MatchHeader(normalizedHeader, []string{`isin`}):
-									headerMap["ISIN"] = i
-								case helpers.MatchHeader(normalizedHeader, []string{`rating\s*/\s*industry`, `industry\s*/\s*rating`}):
-									headerMap["Industry/Rating"] = i
-								case helpers.MatchHeader(normalizedHeader, []string{`quantity`}):
-									headerMap["Quantity"] = i
-								case helpers.MatchHeader(normalizedHeader, []string{`market\s*/\s*fair\s*value.*`, `market\s*value.*`}):
-									headerMap["Market/Fair Value"] = i
-								case helpers.MatchHeader(normalizedHeader, []string{`%.*nav`, `%.*net\s*assets`}):
-									headerMap["Percentage of AUM"] = i
-								}
-							}
-							// zap.L().Info("Header found", zap.Any("headerMap", headerMap))
-							break
-						}
-					}
-					continue
-				}
-
-				// Check for the end marker "Subtotal" or "Total"
-				joinedRow := strings.Join(row, "")
-				if strings.Contains(strings.ToLower(joinedRow), "subtotal") || strings.Contains(strings.ToLower(joinedRow), "total") {
-					stopExtracting = true
-					break
-				}
-
-				if !stopExtracting {
-					stockDetail := make(map[string]interface{})
-
-					// Extract data using the header map
-					for key, idx := range headerMap {
-						if idx < len(row) {
-							stockDetail[key] = row[idx]
-						} else {
-							stockDetail[key] = ""
-						}
-					}
-
-					// Check if the stockDetail has meaningful data
-					if stockDetail["Name of the Instrument"] == nil || stockDetail["Name of the Instrument"] == "" {
-						continue
-					}
-
-					// Additional processing
-					instrumentName, ok := stockDetail["Name of the Instrument"].(string)
-					if !ok {
-						continue
-					}
-
-					// Apply mapping if exists
-					if mappedName, exists := constants.MapValues[instrumentName]; exists {
-						stockDetail["Name of the Instrument"] = mappedName
-						instrumentName = mappedName
-					}
-
-					// Clean up the query string
-					queryString := instrumentName
-					queryString = strings.ReplaceAll(queryString, " Corporation ", " Corpn ")
-					queryString = strings.ReplaceAll(queryString, " corporation ", " Corpn ")
-					queryString = strings.ReplaceAll(queryString, " Limited", " Ltd ")
-					queryString = strings.ReplaceAll(queryString, " limited", " Ltd ")
-					queryString = strings.ReplaceAll(queryString, " and ", " & ")
-					queryString = strings.ReplaceAll(queryString, " And ", " & ")
-
-					// Prepare the text search filter
-					textSearchFilter := bson.M{
-						"$text": bson.M{
-							"$search": queryString,
-						},
-					}
-
-					// MongoDB collection
-					collection := mongo_client.Client.Database(os.Getenv("DATABASE")).Collection(os.Getenv("COLLECTION"))
-					// Set find options
-					findOptions := options.FindOne()
-					findOptions.SetProjection(bson.M{
-						"score": bson.M{"$meta": "textScore"},
-					})
-					findOptions.SetSort(bson.M{
-						"score": bson.M{"$meta": "textScore"},
-					})
-
-					// Perform the search
-					var result bson.M
-					dbSpan3 := sentry.StartSpan(span.Context(), "[DB] FindOne")
-					err = collection.FindOne(context.TODO(), textSearchFilter, findOptions).Decode(&result)
-					if err != nil {
-						zap.L().Error("Error finding document", zap.Error(err))
-						sentry.CaptureException(err)
-						continue
-					}
-					dbSpan3.Finish()
-
-					// Process based on the score
-					if score, ok := result["score"].(float64); ok {
-						if score >= 1 {
-							// zap.L().Info("marketCap", zap.Any("marketCap", result["marketCap"]), zap.Any("name", stockDetail["Name of the Instrument"]))
-							stockDetail["marketCapValue"] = result["marketCap"]
-							stockDetail["url"] = result["url"]
-							stockDetail["marketCap"] = helpers.GetMarketCapCategory(fmt.Sprintf("%v", result["marketCap"]))
-							stockDetail["stockRate"] = helpers.RateStock(result)
-
-							stockFScore := helpers.GenerateFScore(result)
-							if stockFScore < 0 {
-								stockDetail["fScore"] = "Not Available"
-							} else {
-								stockDetail["fScore"] = stockFScore
-							}
-						} else {
-							// zap.L().Info("score less than 1", zap.Float64("score", score))
-							dbSpan4 := sentry.StartSpan(span.Context(), "[DB] SearchCompany")
-							results, err := http_client.SearchCompany(instrumentName)
-							if err != nil || len(results) == 0 {
-								zap.L().Error("No company found", zap.Error(err))
-								sentry.CaptureException(err)
-								continue
-							}
-							dbSpan4.Finish()
-							dbSpan5 := sentry.StartSpan(span.Context(), "[DB] FetchCompanyData")
-							data, err := helpers.FetchCompanyData(results[0].URL)
-							dbSpan5.Finish()
-							if err != nil {
-								zap.L().Error("Error fetching company data", zap.Error(err))
-								sentry.CaptureException(err)
-								continue
-							}
-							// Update MongoDB with fetched data
-							update := bson.M{
-								"$set": bson.M{
-									"marketCap":           data["Market Cap"],
-									"currentPrice":        data["Current Price"],
-									"highLow":             data["High / Low"],
-									"stockPE":             data["Stock P/E"],
-									"bookValue":           data["Book Value"],
-									"dividendYield":       data["Dividend Yield"],
-									"roce":                data["ROCE"],
-									"roe":                 data["ROE"],
-									"faceValue":           data["Face Value"],
-									"pros":                data["pros"],
-									"cons":                data["cons"],
-									"quarterlyResults":    data["quarterlyResults"],
-									"profitLoss":          data["profitLoss"],
-									"balanceSheet":        data["balanceSheet"],
-									"cashFlows":           data["cashFlows"],
-									"ratios":              data["ratios"],
-									"shareholdingPattern": data["shareholdingPattern"],
-									"peersTable":          data["peersTable"],
-									"peers":               data["peers"],
-								},
-							}
-							dbSpan6 := sentry.StartSpan(span.Context(), "[DB] UpdateOne")
-							updateOptions := options.Update().SetUpsert(true)
-							filter := bson.M{"name": results[0].Name}
-							_, err = collection.UpdateOne(context.TODO(), filter, update, updateOptions)
-							dbSpan6.Finish()
-							if err != nil {
-								zap.L().Error("Failed to update document", zap.Error(err))
-								sentry.CaptureException(err)
-							} else {
-								zap.L().Info("Successfully updated document", zap.String("company", results[0].Name))
-							}
-						}
-					} else {
-						zap.L().Error("No score available for", zap.String("company", instrumentName))
-					}
-
-					// Marshal and write the stockDetail
-					stockDataMarshal, err := json.Marshal(stockDetail)
-					if err != nil {
-						zap.L().Error("Error marshalling data", zap.Error(err))
-						sentry.CaptureException(err)
-						continue
-					}
-
-					_, err = ctx.Writer.Write(append(stockDataMarshal, '\n')) // Send each stockDetail as JSON with a newline separator
-
-					if err != nil {
-						sentry.CaptureException(err)
-						zap.L().Error("Error writing data", zap.Error(err))
-						break
-					}
-					ctx.Writer.Flush() // Flush each chunk immediately
-				}
-			}
-		}
-		if err := os.Remove(filePath); err != nil {
-			sentry.CaptureException(err)
-			zap.L().Error("Error removing file", zap.String("filePath", filePath), zap.Error(err))
-		} else {
-			zap.L().Info("File removed successfully", zap.String("filePath", filePath))
-		}
-	}
-
-	return nil
-}
->>>>>>> 6b68a388
+package services
+
+import (
+	"context"
+	"encoding/json"
+	"fmt"
+	"os"
+	"stockbackend/clients/http_client"
+  kafka_client "stockbackend/clients/kafka"
+	mongo_client "stockbackend/clients/mongo"
+	"stockbackend/utils/constants"
+	"stockbackend/utils/helpers"
+	"strings"
+
+	"github.com/cloudinary/cloudinary-go/v2"
+	"github.com/cloudinary/cloudinary-go/v2/api/uploader"
+	"github.com/getsentry/sentry-go"
+	"github.com/gin-gonic/gin"
+	"github.com/google/uuid"
+	"github.com/xuri/excelize/v2"
+	"go.mongodb.org/mongo-driver/mongo/options"
+	"go.uber.org/zap"
+	"gopkg.in/mgo.v2/bson"
+)
+
+type FileServiceI interface {
+	ParseXLSXFile(ctx *gin.Context, files <-chan string, sentryCtx context.Context) error
+}
+
+type fileService struct{}
+
+var FileService FileServiceI = &fileService{}
+
+func (fs *fileService) ParseXLSXFile(ctx *gin.Context, files <-chan string, sentryCtx context.Context) error {
+	defer sentry.Recover()
+	span := sentry.StartSpan(sentryCtx, "[DAO] ParseXLSXFile")
+	defer span.Finish()
+
+	cld, err := cloudinary.NewFromURL(os.Getenv("CLOUDINARY_URL"))
+	if err != nil {
+		sentry.CaptureException(err)
+		span.Status = sentry.SpanStatusInternalError
+		return fmt.Errorf("error initializing Cloudinary: %w", err)
+	}
+	for filePath := range files {
+		file, err := os.Open(filePath)
+		if err != nil {
+			sentry.CaptureException(err)
+			zap.L().Error("Error opening file", zap.String("filePath", filePath), zap.Error(err))
+			if err := os.Remove(filePath); err != nil {
+				zap.L().Error("Error removing file", zap.String("filePath", filePath), zap.Error(err))
+			} else {
+				zap.L().Info("File removed successfully", zap.String("filePath", filePath))
+			}
+			continue
+		}
+		defer file.Close()
+
+		// Generate a UUID for the filename
+		uuid := uuid.New().String()
+		cloudinaryFilename := uuid + ".xlsx"
+		dbSpan1 := sentry.StartSpan(span.Context(), "[DB] Upload XLSX File")
+		// Upload file to Cloudinary
+		uploadResult, err := cld.Upload.Upload(ctx, file, uploader.UploadParams{
+			PublicID: cloudinaryFilename,
+			Folder:   "xlsx_uploads",
+		})
+		dbSpan1.Finish()
+		if err != nil {
+			zap.L().Error("Error uploading file to Cloudinary", zap.String("filePath", filePath), zap.Error(err))
+			sentry.CaptureException(err)
+			continue
+		}
+
+		zap.L().Info("File uploaded to Cloudinary", zap.String("filePath", filePath), zap.String("url", uploadResult.SecureURL))
+
+		// Create a new reader from the uploaded file
+		if _, err := file.Seek(0, 0); err != nil {
+			zap.L().Error("Error seeking file", zap.String("filePath", filePath), zap.Error(err))
+			sentry.CaptureException(err)
+			return err
+		}
+
+		f, err := excelize.OpenReader(file)
+		if err != nil {
+			sentry.CaptureException(err)
+			zap.L().Error("Error parsing XLSX file", zap.String("filePath", filePath), zap.Error(err))
+			if err := os.Remove(filePath); err != nil {
+				zap.L().Error("Error removing file", zap.String("filePath", filePath), zap.Error(err))
+			} else {
+				zap.L().Info("File removed successfully", zap.String("filePath", filePath))
+			}
+			continue
+		}
+		defer f.Close()
+
+		// Get all the sheet names
+		sheetList := f.GetSheetList()
+		// Loop through the sheets and extract relevant information
+		for _, sheet := range sheetList {
+			zap.L().Info("Processing file", zap.String("filePath", filePath), zap.String("sheet", sheet))
+
+			// Get all the rows in the sheet
+			rows, err := f.GetRows(sheet)
+			if err != nil {
+				sentry.CaptureException(err)
+				zap.L().Error("Error reading rows from sheet", zap.String("sheet", sheet), zap.Error(err))
+				continue
+			}
+
+			headerFound := false
+			headerMap := make(map[string]int)
+			stopExtracting := false
+
+			// Loop through the rows in the sheet
+			for _, row := range rows {
+				if len(row) == 0 {
+					continue
+				}
+
+				if !headerFound {
+					for _, cell := range row {
+						if helpers.MatchHeader(cell, []string{`name\s*of\s*(the)?\s*instrument`}) {
+							headerFound = true
+							// Build the header map
+							for i, headerCell := range row {
+								normalizedHeader := helpers.NormalizeString(headerCell)
+								// Map possible variations to standard keys
+								switch {
+								case helpers.MatchHeader(normalizedHeader, []string{`name\s*of\s*(the)?\s*instrument`}):
+									headerMap["Name of the Instrument"] = i
+								case helpers.MatchHeader(normalizedHeader, []string{`isin`}):
+									headerMap["ISIN"] = i
+								case helpers.MatchHeader(normalizedHeader, []string{`rating\s*/\s*industry`, `industry\s*/\s*rating`}):
+									headerMap["Industry/Rating"] = i
+								case helpers.MatchHeader(normalizedHeader, []string{`quantity`}):
+									headerMap["Quantity"] = i
+								case helpers.MatchHeader(normalizedHeader, []string{`market\s*/\s*fair\s*value.*`, `market\s*value.*`}):
+									headerMap["Market/Fair Value"] = i
+								case helpers.MatchHeader(normalizedHeader, []string{`%.*nav`, `%.*net\s*assets`}):
+									headerMap["Percentage of AUM"] = i
+								}
+							}
+							// zap.L().Info("Header found", zap.Any("headerMap", headerMap))
+							break
+						}
+					}
+					continue
+				}
+
+				// Check for the end marker "Subtotal" or "Total"
+				joinedRow := strings.Join(row, "")
+				if strings.Contains(strings.ToLower(joinedRow), "subtotal") || strings.Contains(strings.ToLower(joinedRow), "total") {
+					stopExtracting = true
+					break
+				}
+
+				if !stopExtracting {
+					stockDetail := make(map[string]interface{})
+
+					// Extract data using the header map
+					for key, idx := range headerMap {
+						if idx < len(row) {
+							stockDetail[key] = row[idx]
+						} else {
+							stockDetail[key] = ""
+						}
+					}
+
+					// Check if the stockDetail has meaningful data
+					if stockDetail["Name of the Instrument"] == nil || stockDetail["Name of the Instrument"] == "" {
+						continue
+					}
+
+					// Additional processing
+					instrumentName, ok := stockDetail["Name of the Instrument"].(string)
+					if !ok {
+						continue
+					}
+
+					// Apply mapping if exists
+					if mappedName, exists := constants.MapValues[instrumentName]; exists {
+						stockDetail["Name of the Instrument"] = mappedName
+						instrumentName = mappedName
+					}
+
+					// Clean up the query string
+					queryString := instrumentName
+					queryString = strings.ReplaceAll(queryString, " Corporation ", " Corpn ")
+					queryString = strings.ReplaceAll(queryString, " corporation ", " Corpn ")
+					queryString = strings.ReplaceAll(queryString, " Limited", " Ltd ")
+					queryString = strings.ReplaceAll(queryString, " limited", " Ltd ")
+					queryString = strings.ReplaceAll(queryString, " and ", " & ")
+					queryString = strings.ReplaceAll(queryString, " And ", " & ")
+
+					// Prepare the text search filter
+					textSearchFilter := bson.M{
+						"$text": bson.M{
+							"$search": queryString,
+						},
+					}
+
+					// MongoDB collection
+					collection := mongo_client.Client.Database(os.Getenv("DATABASE")).Collection(os.Getenv("COLLECTION"))
+					// Set find options
+					findOptions := options.FindOne()
+					findOptions.SetProjection(bson.M{
+						"score": bson.M{"$meta": "textScore"},
+					})
+					findOptions.SetSort(bson.M{
+						"score": bson.M{"$meta": "textScore"},
+					})
+
+					// Perform the search
+					var result bson.M
+					dbSpan3 := sentry.StartSpan(span.Context(), "[DB] FindOne")
+					err = collection.FindOne(context.TODO(), textSearchFilter, findOptions).Decode(&result)
+					if err != nil {
+						zap.L().Error("Error finding document", zap.Error(err))
+						sentry.CaptureException(err)
+            event := types.StockbackendEvent{
+							EventType:     "NoMongoDbDocFound",
+							Data:          map[string]interface{}{"queryString": queryString},
+							CorrelationId: uuid.New().String(),
+						}
+						kafka_client.SendMessage(event)
+						continue
+					}
+					dbSpan3.Finish()
+
+					// Process based on the score
+					if score, ok := result["score"].(float64); ok {
+						if score >= 1 {
+							// zap.L().Info("marketCap", zap.Any("marketCap", result["marketCap"]), zap.Any("name", stockDetail["Name of the Instrument"]))
+							stockDetail["marketCapValue"] = result["marketCap"]
+							stockDetail["url"] = result["url"]
+							stockDetail["marketCap"] = helpers.GetMarketCapCategory(fmt.Sprintf("%v", result["marketCap"]))
+							stockDetail["stockRate"] = helpers.RateStock(result)
+
+							stockFScore := helpers.GenerateFScore(result)
+							if stockFScore < 0 {
+								stockDetail["fScore"] = "Not Available"
+							} else {
+								stockDetail["fScore"] = stockFScore
+							}
+						} else {
+							// zap.L().Info("score less than 1", zap.Float64("score", score))
+							dbSpan4 := sentry.StartSpan(span.Context(), "[DB] SearchCompany")
+							results, err := http_client.SearchCompany(instrumentName)
+							if err != nil || len(results) == 0 {
+								zap.L().Error("No company found", zap.Error(err))
+								sentry.CaptureException(err)
+                event := types.StockbackendEvent{
+									EventType:     "NoCompanyFound",
+									Data:          stockDetail,
+									CorrelationId: fmt.Sprintf("%s", stockDetail["url"]),
+								}
+								kafka_client.SendMessage(event)
+								continue
+							}
+							dbSpan4.Finish()
+							dbSpan5 := sentry.StartSpan(span.Context(), "[DB] FetchCompanyData")
+							data, err := helpers.FetchCompanyData(results[0].URL)
+							dbSpan5.Finish()
+							if err != nil {
+								zap.L().Error("Error fetching company data", zap.Error(err))
+								sentry.CaptureException(err)
+								continue
+							}
+							// Update MongoDB with fetched data
+							update := bson.M{
+								"$set": bson.M{
+									"marketCap":           data["Market Cap"],
+									"currentPrice":        data["Current Price"],
+									"highLow":             data["High / Low"],
+									"stockPE":             data["Stock P/E"],
+									"bookValue":           data["Book Value"],
+									"dividendYield":       data["Dividend Yield"],
+									"roce":                data["ROCE"],
+									"roe":                 data["ROE"],
+									"faceValue":           data["Face Value"],
+									"pros":                data["pros"],
+									"cons":                data["cons"],
+									"quarterlyResults":    data["quarterlyResults"],
+									"profitLoss":          data["profitLoss"],
+									"balanceSheet":        data["balanceSheet"],
+									"cashFlows":           data["cashFlows"],
+									"ratios":              data["ratios"],
+									"shareholdingPattern": data["shareholdingPattern"],
+									"peersTable":          data["peersTable"],
+									"peers":               data["peers"],
+								},
+							}
+							dbSpan6 := sentry.StartSpan(span.Context(), "[DB] UpdateOne")
+							updateOptions := options.Update().SetUpsert(true)
+							filter := bson.M{"name": results[0].Name}
+							_, err = collection.UpdateOne(context.TODO(), filter, update, updateOptions)
+							dbSpan6.Finish()
+							if err != nil {
+								zap.L().Error("Failed to update document", zap.Error(err))
+								sentry.CaptureException(err)
+							} else {
+								zap.L().Info("Successfully updated document", zap.String("company", results[0].Name))
+							}
+						}
+					} else {
+						zap.L().Error("No score available for", zap.String("company", instrumentName))
+					}
+
+					// Marshal and write the stockDetail
+					stockDataMarshal, err := json.Marshal(stockDetail)
+					if err != nil {
+						zap.L().Error("Error marshalling data", zap.Error(err))
+						sentry.CaptureException(err)
+						continue
+					}
+
+					_, err = ctx.Writer.Write(append(stockDataMarshal, '\n')) // Send each stockDetail as JSON with a newline separator
+
+					if err != nil {
+						sentry.CaptureException(err)
+						zap.L().Error("Error writing data", zap.Error(err))
+						break
+					}
+					ctx.Writer.Flush() // Flush each chunk immediately
+				}
+			}
+		}
+		if err := os.Remove(filePath); err != nil {
+			sentry.CaptureException(err)
+			zap.L().Error("Error removing file", zap.String("filePath", filePath), zap.Error(err))
+		} else {
+			zap.L().Info("File removed successfully", zap.String("filePath", filePath))
+		}
+	}
+
+	return nil
+}